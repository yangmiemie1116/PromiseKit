import Foundation.NSProgress

private func _when<T>(promises: [Promise<T>]) -> Promise<Void> {
<<<<<<< HEAD
    let (rootPromise, fulfill, reject) = Promise<Void>.defer()
=======
    let (rootPromise, fulfill, reject) = Promise<Void>.pendingPromise()
>>>>>>> 744d770d
#if !PMKDisableProgress
    let progress = NSProgress(totalUnitCount: Int64(promises.count))
    progress.cancellable = false
    progress.pausable = false
#else
    var progress: (completedUnitCount: Int, totalUnitCount: Int) = (0, 0)
#endif
    var countdown = promises.count
    if countdown == 0 {
        fulfill()
        return rootPromise
    }
    let barrier = dispatch_queue_create("org.promisekit.barrier.when", DISPATCH_QUEUE_CONCURRENT)

    for (index, promise) in promises.enumerate() {
        promise.pipe { resolution in
            dispatch_barrier_sync(barrier) {
                switch resolution {
                case .Rejected(let error, let token):
                    token.consumed = true   // all errors are consumed by the parent Error.When
                    if rootPromise.pending {
                        progress.completedUnitCount = progress.totalUnitCount
                        reject(Error.When(index, error))
                    }
                case .Fulfilled:
                    guard rootPromise.pending else { return }
                    progress.completedUnitCount++
                    if --countdown == 0 {
                        fulfill()
                    }
                }
            }
        }
    }

    return rootPromise
}

/**
 Wait for all promises in a set to resolve.

 For example:

     when(promise1, promise2).then { results in
         //…
     }.error { error in
         switch error {
         case Error.When(let index, NSURLError.NoConnection):
             //…
         case Error.When(let index, CLError.NotAuthorized):
             //…
         }
     }

 - Warning: If *any* of the provided promises reject, the returned promise is immediately rejected with that promise’s rejection. The error’s `userInfo` object is supplemented with `PMKFailingPromiseIndexKey`.
 - Warning: In the event of rejection the other promises will continue to resolve and, as per any other promise, will either fulfill or reject. This is the right pattern for `getter` style asynchronous tasks, but often for `setter` tasks (eg. storing data on a server), you most likely will need to wait on all tasks and then act based on which have succeeded and which have failed, in such situations use `join`.
 - Parameter promises: The promises upon which to wait before the returned promise resolves.
 - Returns: A new promise that resolves when all the provided promises fulfill or one of the provided promises rejects.
 - SeeAlso: `join()`
*/
public func when<T>(promises: [Promise<T>]) -> Promise<[T]> {
    return _when(promises).then(on: zalgo) { promises.map{ $0.value! } }
}

public func when<T>(promises: Promise<T>...) -> Promise<[T]> {
    return when(promises)
}

public func when(promises: Promise<Void>...) -> Promise<Void> {
    return _when(promises)
<<<<<<< HEAD
}

public func when(promises: [Promise<Void>]) -> Promise<Void> {
    return _when(promises)
}

public func when<U, V>(pu: Promise<U>, pv: Promise<V>) -> Promise<(U, V)> {
    return _when([pu.asVoid(), pv.asVoid()]).then(on: zalgo) { (pu.value!, pv.value!) }
}

public func when<U, V, X>(pu: Promise<U>, pv: Promise<V>, px: Promise<X>) -> Promise<(U, V, X)> {
    return _when([pu.asVoid(), pv.asVoid(), px.asVoid()]).then(on: zalgo) { (pu.value!, pv.value!, px.value!) }
=======
}

public func when(promises: [Promise<Void>]) -> Promise<Void> {
    return _when(promises)
}

public func when<U, V>(pu: Promise<U>, _ pv: Promise<V>) -> Promise<(U, V)> {
    return _when([pu.asVoid(), pv.asVoid()]).then(on: zalgo) { (pu.value!, pv.value!) }
>>>>>>> 744d770d
}

public func when<U, V, X>(pu: Promise<U>, _ pv: Promise<V>, _ px: Promise<X>) -> Promise<(U, V, X)> {
    return _when([pu.asVoid(), pv.asVoid(), px.asVoid()]).then(on: zalgo) { (pu.value!, pv.value!, px.value!) }
}<|MERGE_RESOLUTION|>--- conflicted
+++ resolved
@@ -1,11 +1,7 @@
 import Foundation.NSProgress
 
 private func _when<T>(promises: [Promise<T>]) -> Promise<Void> {
-<<<<<<< HEAD
-    let (rootPromise, fulfill, reject) = Promise<Void>.defer()
-=======
     let (rootPromise, fulfill, reject) = Promise<Void>.pendingPromise()
->>>>>>> 744d770d
 #if !PMKDisableProgress
     let progress = NSProgress(totalUnitCount: Int64(promises.count))
     progress.cancellable = false
@@ -76,20 +72,6 @@
 
 public func when(promises: Promise<Void>...) -> Promise<Void> {
     return _when(promises)
-<<<<<<< HEAD
-}
-
-public func when(promises: [Promise<Void>]) -> Promise<Void> {
-    return _when(promises)
-}
-
-public func when<U, V>(pu: Promise<U>, pv: Promise<V>) -> Promise<(U, V)> {
-    return _when([pu.asVoid(), pv.asVoid()]).then(on: zalgo) { (pu.value!, pv.value!) }
-}
-
-public func when<U, V, X>(pu: Promise<U>, pv: Promise<V>, px: Promise<X>) -> Promise<(U, V, X)> {
-    return _when([pu.asVoid(), pv.asVoid(), px.asVoid()]).then(on: zalgo) { (pu.value!, pv.value!, px.value!) }
-=======
 }
 
 public func when(promises: [Promise<Void>]) -> Promise<Void> {
@@ -98,7 +80,6 @@
 
 public func when<U, V>(pu: Promise<U>, _ pv: Promise<V>) -> Promise<(U, V)> {
     return _when([pu.asVoid(), pv.asVoid()]).then(on: zalgo) { (pu.value!, pv.value!) }
->>>>>>> 744d770d
 }
 
 public func when<U, V, X>(pu: Promise<U>, _ pv: Promise<V>, _ px: Promise<X>) -> Promise<(U, V, X)> {
